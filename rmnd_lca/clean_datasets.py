from . import DATA_DIR
from bw2io import ExcelImporter
from wurst import searching as ws
import csv
import pprint
import wurst


FILEPATH_FIX_NAMES = (DATA_DIR / "fix_names.csv")
FILEPATH_CARMA_INVENTORIES = (
    Path(getframeinfo(currentframe()).filename)
    .resolve()
    .parent.joinpath("data/" + "lci-Carma-CCS.xlsx")
)
FILEPATH_BIOSPHERE_FLOWS = (
    Path(getframeinfo(currentframe()).filename)
    .resolve()
    .parent.joinpath("data/" + "dict_biosphere.txt")
)


class DatabaseCleaner:
    """
    Class that cleans the datasets contained in the inventory database for further processing.

    :ivar destination_db: name of the source database
    :vartype destination_db: str

    """

    def __init__(self, destination_db):
        self.destination = destination_db
        self.db = wurst.extract_brightway2_databases(self.destination)
        self.biosphere_dict = self.get_biosphere_code()

    def add_negative_CO2_flows_for_biomass_CCS(self, db):
        """
        Rescale the amount of all exchanges of carbon dioxide, non-fossil by a factor -9 (.9/-.1),
        to account for sequestered CO2.

        All CO2 capture and storage in the Carma datasets is assumed to be 90% efficient.
        Thus, we can simply find out what the new CO2 emission is and then we know how much gets stored in the ground.
        It's very important that we ONLY do this for biomass CCS plants, as only they will have negative emissions!

        Modifies in place (does not return anything).

        :param db: wurst inventory database
        :type db: list

        """

<<<<<<< HEAD
        for ds in ws.get_many(db, ws.contains('name', 'storage'), ws.equals('database', 'Carma CCS')):
            for exc in ws.biosphere(ds, ws.equals('name', 'Carbon dioxide, non-fossil')):
=======
        for ds in ws.get_many(db, ws.contains("name", "storage")):
            for exc in ws.biosphere(
                ds, ws.equals("name", "Carbon dioxide, non-fossil")
            ):
>>>>>>> af9d462c
                wurst.rescale_exchange(exc, (0.9 / -0.1), remove_uncertainty=True)

    def get_fix_names_dict(self):
        """
        Loads a csv file into a dictionary. This dictionary contains a few location names
        that need correction in the wurst inventory database.

        :return: dictionary that contains names equivalence
        :rtype: dict
        """
        with open(FILEPATH_FIX_NAMES) as f:
            return dict(filter(None, csv.reader(f, delimiter=";")))

    def get_rev_fix_names_dict(self):
        """
        Reverse the fix_names dicitonary.

        :return: dictionary that contains names equivalence
        :rtype: dict
        """

        return {v: k for k, v in self.get_fix_names_dict().items()}

    def remove_nones(self, db):
        """
        Remove empty exchanges in the datasets of the wurst inventory database.
        Modifies in place (does not return anything).

        :param db: wurst inventory database
        :type db: list

        """
        exists = lambda x: {k: v for k, v in x.items() if v is not None}
        for ds in db:
            ds["exchanges"] = [exists(exc) for exc in ds["exchanges"]]

    def find_product_given_lookup_dict(self, db, lookup_dict):
        """
        Return a list of location names, given the filtering conditions given in `lookup_dict`.
        It is, for example, used to return a list of location names based on the name and the unit of a dataset.

        :param db: wurst inventory database
        :type db: list
        :param lookup_dict: a dictionary with filtering conditions
        :return: a list of location names
        :rtype: list
        """
        return [
            x["product"]
            for x in wurst.searching.get_many(
                self.db, *[ws.equals(k, v) for k, v in lookup_dict.items()]
            )
        ]

    def find_location_given_lookup_dict(self, db, lookup_dict):
        """
        Return a list of location names, given the filtering conditions given in `lookup_dict`.
        It is, for example, used to return a list of location names based on the name and the unit of a dataset.

        :param db: wurst inventory database
        :type db: list
        :param lookup_dict: a dictionary with filtering conditions
        :return: a list of location names
        :rtype: list
        """
        return [
            x["location"]
            for x in wurst.searching.get_many(
                self.db, *[ws.equals(k, v) for k, v in lookup_dict.items()]
            )
        ]

    # Functions to clean up Wurst import and additional technologies
    def fix_unset_technosphere_and_production_exchange_locations(
        self, matching_fields=("name", "unit")
    ):
        """
        Give all the production and technopshere exchanges with a missing location name the location of the dataset
        they belong to.
        Modifies in place (does not return anything).

        :param db: wurst inventory database
        :type db: list
        :param matching_fields: filter conditions
        :type matching_fields: tuple

        """
        for ds in self.db:

            # collect production exchanges that simply do not have a location key and set it to
            # the location of the dataset
            for exc in wurst.production(ds):
                if "location" not in exc:
                    exc["location"] = ds["location"]
                    print(exc)

            for exc in wurst.technosphere(ds):
                if "location" not in exc:
                    locs = self.find_location_given_lookup_dict(
                        self.db, {k: exc.get(k) for k in matching_fields}
                    )

                    if len(locs) == 1:
                        exc["location"] = locs[0]
                    else:
                        print(
                            "No unique location found for exchange:\n{}\nFound: {}".format(
                                pprint.pformat(exc), locs
                            )
                        )

    def get_biosphere_code(self):
        """
        Retrieve biosphere uuid for biosphere flows imported from Excel inventory.
        :return: dictionary with biosphere flow names as keys and uuid code as values
        :rtype: dict
        """

        if not FILEPATH_BIOSPHERE_FLOWS.is_file():
            raise FileNotFoundError(
                "The dictionary of biosphere flows could not be found."
            )

        csv_dict = {}

        with open(FILEPATH_BIOSPHERE_FLOWS) as f:
            input_dict = csv.reader(f, delimiter=";")
            for row in input_dict:
                csv_dict[(row[0], row[1], row[2], row[3])] = row[4]

        return csv_dict

    def add_carma_inventories(self):
        """
        Add CCS technologies from Carma project.
        The inventories are contained in an Excel file within the library `data` directory.
        Modifies the database in place. Does not return anything.

        """
        if not FILEPATH_CARMA_INVENTORIES.is_file():
            raise FileNotFoundError("The Carma inventory file could not be found.")

        i = ExcelImporter(FILEPATH_CARMA_INVENTORIES)

        # Add the `product` key to the production exchange and format the category field for biosphere exchanges
        for x in i.data:
            for y in x["exchanges"]:
                if y["type"] == "production" and "product" not in y:
                    y["product"] = x["reference product"]

                if y["type"] == "biosphere":
                    y["categories"] = tuple(y["categories"].split("::"))
                    if len(y["categories"]) > 1:
                        y["input"] = (
                            "biosphere3",
                            self.biosphere_dict[
                                (
                                    y["name"],
                                    y["categories"][0],
                                    y["categories"][1],
                                    y["unit"],
                                )
                            ],
                        )
                    else:
                        y["input"] = (
                            "biosphere3",
                            self.biosphere_dict[
                                (
                                    y["name"],
                                    y["categories"][0],
                                    "unspecified",
                                    y["unit"],
                                )
                            ],
                        )

        # Add a `product` field to technosphere exchanges
        for x in i.data:
            for y in x["exchanges"]:
                if y["type"] == "technosphere":

                    # Look first in the Carma inventories
                    possibles = [
                        a["reference product"]
                        for a in i.data
                        if a["name"] == y["name"]
                        and a["location"] == y["location"]
                        and a["unit"] == y["unit"]
                    ]

                    # If not, look in the ecoinvent inventories
                    if len(possibles) == 0:
                        possibles = [
                            a["reference product"]
                            for a in self.db
                            if a["name"] == y["name"]
                            and a["location"] == y["location"]
                            and a["unit"] == y["unit"]
                        ]
                    y["product"] = possibles[0]

        self.db.extend(i)

    def prepare_datasets(self, write_changeset=False):
        """
        Clean datasets for all databases listed in scenarios: fix location names, remove
        empty exchanges, etc.

        :param emi_fname: dictionary that lists scenarios
        :type emi_fname: dict
        :param write_changeset: indicates if changes in datasets should be logged.
        :type write_changeset: bool

        """

        # Set missing locations to ```GLO``` for datasets in ``database``
        print("Set missing location of datasets to global scope.")
        wurst.default_global_location(self.db)
        # Set missing locations to ```GLO``` for exchanges in ``datasets``
        print("Set missing location of production exchanges to scope of dataset.")
        print("Correct missing location of technosphere exchanges.")
        self.fix_unset_technosphere_and_production_exchange_locations()
        # Remove empty exchanges
        print("Remove empty exchanges.")
        self.remove_nones(self.db)

        # Add Carma CCS inventories
        print("Add Carma CCS inventories")
        self.add_carma_inventories()

        # Add carbon storage for CCS technologies
        print("Add fossil carbon dioxide storage for CCS technologies.")
        self.add_negative_CO2_flows_for_biomass_CCS(self.db)

        return self.db<|MERGE_RESOLUTION|>--- conflicted
+++ resolved
@@ -49,15 +49,11 @@
 
         """
 
-<<<<<<< HEAD
+
         for ds in ws.get_many(db, ws.contains('name', 'storage'), ws.equals('database', 'Carma CCS')):
             for exc in ws.biosphere(ds, ws.equals('name', 'Carbon dioxide, non-fossil')):
-=======
-        for ds in ws.get_many(db, ws.contains("name", "storage")):
-            for exc in ws.biosphere(
-                ds, ws.equals("name", "Carbon dioxide, non-fossil")
-            ):
->>>>>>> af9d462c
+
+
                 wurst.rescale_exchange(exc, (0.9 / -0.1), remove_uncertainty=True)
 
     def get_fix_names_dict(self):
