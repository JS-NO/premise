--- conflicted
+++ resolved
@@ -32,7 +32,6 @@
                     password=ei_pass,
                 )
 
-<<<<<<< HEAD
             ndb = NewDatabase(
                 scenarios=scenarios,
                 source_db=f"ecoinvent-{ei_version}-cutoff",
@@ -63,33 +62,6 @@
             lca.lcia()
             assert isinstance(lca.score, float)
             print(lca.score)
-=======
-                ndb = NewDatabase(
-                    scenarios=scenarios,
-                    source_db=f"ecoinvent-{ei_version}-cutoff",
-                    source_version=ei_version,
-                    key=key,
-                    system_model=system_model,
-                    biosphere_name=f"ecoinvent-{ei_version}-biosphere",
-                )
-
-                ndb.update()
-
-                ndb.write_db_to_brightway(
-                    [
-                        "test1",
-                        "test2",
-                    ]
-                )
-
-                method = [m for m in bw2data.methods if "IPCC" in m[0]][0]
-
-                lca = bw2calc.LCA({bw2data.Database("test1").random(): 1}, method)
-                lca.lci()
-                lca.lcia()
-                assert isinstance(lca.score, float)
-                print(lca.score)
->>>>>>> 4b65a8c6
 
 
 def test_superstructure():
@@ -110,7 +82,6 @@
 
             ndb.write_superstructure_db_to_brightway(name="super_test")
 
-<<<<<<< HEAD
             method = [
                 m for m in bw2data.methods if "IPCC" in m[0]
             ][0]
@@ -123,15 +94,6 @@
             lca.lcia()
             assert isinstance(lca.score, float)
             print(lca.score)
-=======
-                method = [m for m in bw2data.methods if "IPCC" in m[0]][0]
-
-                lca = bw2calc.LCA({bw2data.Database("super_test").random(): 1}, method)
-                lca.lci()
-                lca.lcia()
-                assert isinstance(lca.score, float)
-                print(lca.score)
->>>>>>> 4b65a8c6
 
 
 def test_simapro_export():
